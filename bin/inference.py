--- conflicted
+++ resolved
@@ -12,13 +12,9 @@
     parser = argparse.ArgumentParser("py4cast Inference script")
     parser.add_argument("--model_path", type=str, help="Path to the model checkpoint")
     parser.add_argument("--date", type=str, help="Date for inference", default=None)
-    parser.add_argument(
-<<<<<<< HEAD
-        "--dataset", type=str, help="Dataset used in inference", default="poesy_infer"
-=======
-        "--infer_steps", type=str, help="Date for inference", default=None
->>>>>>> b4ddc46a
-    )
+    parser.add_argument("--dataset", type=str, help="Dataset used in inference", default="poesy_infer"
+    parser.add_argument("--infer_steps", type=int, help="Number of inference steps", default=1)
+
 
     args = parser.parse_args()
 
